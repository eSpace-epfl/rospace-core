<<<<<<< HEAD
# Base Class for Keplerian orbital elements in different formulations

# References:
#
# [1] Orbital Mechanics for Engineering Students, 3rd Edition, Howard D. Curtis, ISBN 978-0-08-097747-8
# [2] Analytical Mechanics of Space Systems, H. Schaub and J.L. Junkins, AIAA Education Series, 2003
#
#



from BaseState import *
from Constants import *
=======
"""
Module that contains Classes for Keplerian Orbital Elements.

References:

    [1] Orbital Mechanics for Engineering Students, 3rd Edition, Howard D. Curtis, ISBN 978-0-08-097747-8
    [2] Analytical Mechanics of Space Systems, H. Schaub and J.L. Junkins, AIAA Education Series, 2003
    [3] New State Transition Matrices for Relative Motion of Spacecraft Formations in Perturbed Orbits,
        A. Koenig, T. Guffanti, S. D'Amico, AIAA 2016-5635

"""
from . import *
from threading import RLock
>>>>>>> 3411b41f
import numpy as np
from threading import RLock


class KepOrbElem(BaseState):
    """
    Class that contains a spacecraft state in Keplerian orbital elements.
    Use this class to hold _mean_ orbital elements.
    """
    def __init__(self):
        super(KepOrbElem, self).__init__()

        self.a = 0
        '''Semimajor axis in [km]'''

        self.e = 0
        '''Eccentricity'''

        self.O = 0
        '''Right Ascending of the Ascending Node (RAAN) [rad]'''

        self.w = 0
        '''Argument of Perigeum [rad]'''

        self.i = 0
        '''Inclination [rad]'''

        self.period = 0
        '''Orbital Period. Might not always be set.'''

        # Internal members
        self._lock = RLock() # Lock for thread safety

        self.lock = RLock()
        self._E = None  # eccentric anomaly
        self._m = None  # mean anomaly
        self._v = None  # true anomaly

    @property
    def E(self):
<<<<<<< HEAD
        self.lock.acquire()
        if self._E is None:
            self.sync_anomalies()
        self.lock.release()
=======
        """Eccentric Anomaly [rad]"""
        self._lock.acquire()
        if self._E is None:
            self._sync_anomalies()
        self._lock.release()
>>>>>>> 3411b41f
        return self._E

    @E.setter
    def E(self, value):
<<<<<<< HEAD
        self.lock.acquire()
        self._E = value
        self._m = None
        self._v = None
        self.sync_anomalies()
        self.lock.release()

    @property
    def m(self):
        self.lock.acquire()
        if self._m is None:
            self.sync_anomalies()
        self.lock.release()
=======
        self._lock.acquire()
        self._E = value
        self._m = None
        self._v = None
        self._sync_anomalies()
        self._lock.release()

    @property
    def m(self):
        """Mean Anomaly [rad]"""
        self._lock.acquire()
        if self._m is None:
            self._sync_anomalies()
        self._lock.release()
>>>>>>> 3411b41f
        return self._m

    @m.setter
    def m(self, value):
<<<<<<< HEAD
        self.lock.acquire()
        self._E = None
        self._m = value
        self._v = None
        self.sync_anomalies()
        self.lock.release()

    @property
    def v(self):
        self.lock.acquire()
        if self._v is None:
            self.sync_anomalies()
        self.lock.release()
=======
        self._lock.acquire()
        self._E = None
        self._m = value
        self._v = None
        self._sync_anomalies()
        self._lock.release()

    @property
    def v(self):
        """True Anomaly [rad]"""
        self._lock.acquire()
        if self._v is None:
            self._sync_anomalies()
        self._lock.release()
>>>>>>> 3411b41f
        return self._v

    @v.setter
    def v(self, value):
<<<<<<< HEAD
        self.lock.acquire()
=======

        self._lock.acquire()
        # Reset other anomalies (the are not valid anymore)s
>>>>>>> 3411b41f
        self._E = None
        self._m = None

        # Set true anomaly
        self._v = value
        self.sync_anomalies()
        self.lock.release()

        # sync anomalies
        self._sync_anomalies()
        self._lock.release()

    def _sync_anomalies(self):
        """ Calculates unknown anomalies from given anomalies.

            To calculate v from m and vice versa, the eccentric anomaly is needed.
            Function is run recursively until all anomalies are set and valid

        """
        if self._E is None and self._m is None and self._v is None:
            raise ValueError("No anomaly set. Cannot sync.")

        if self._E is not None and \
                self._m is not None \
                and self._v is not None:
            return

        if self._v is None and self._E is not None:
            self._calc_v_from_E()

        if self._E is None and self._v is not None:
            self._calc_E_from_v()

        if self._E is None and self._m is not None:
            self._calc_E_from_m()

        if self._m is None and self._E is not None:
            self._calc_m_from_E()

        # recursively run until everything is set
        self._sync_anomalies()

    def _calc_E_from_v(self):
        """Calculates Eccentric anomaly from true anomaly.

        Closed form, analytical solution.
        Prerequisites: e and v
        """
        self._E = np.arctan2(np.sqrt(1.0-self.e**2)*np.sin(self._v), self.e+np.cos(self._v))

        if self._E < 0:
            self._E = self._E + np.pi * 2.0

    def _calc_v_from_E(self):
        """Calculates True anomaly from Eccentric anomaly.

        Closed form, analytical solution.
        Prerequisites: e and E
        """
        self._v = 2.0 * np.arctan2(np.sqrt(1.0 + self.e) * np.sin(self._E / 2.0),
                                 np.sqrt(1.0 - self.e) * np.cos(self._E / 2.0))

        if self._v < 0:
            self._v = self._v + np.pi * 2.0

    def _calc_E_from_m(self):
        """Calculates Eccentric anomaly from Mean anomaly

        Uses a Newton-Raphson iteration to solve Kepler's Equation.
        Source: Algorithm 3.1 in [1]

        Prerequisites: m and e

        """
        if self._m < np.pi:
            self._E = self._m + self.e / 2.0
        else:
            self._E = self._m - self.e / 2.0

        max_int = 20  # maximum number of iterations

        while max_int > 1:
            fE = self._E - self.e * np.sin(self._E) - self._m
            fpE = 1.0 - self.e * np.cos(self._E)
            ratio = fE / fpE
            max_int = max_int - 1

            # check if ratio is small enough
            if abs(ratio) > 1e-15:
                self._E = self._E - ratio
            else:
                break

        if self._E < 0:
            self._E = self._E + np.pi * 2.0

    def _calc_m_from_E(self):
        """Calculates Mean anomaly Eccentric anomaly using Kepler's Equation.

        Prerequisites: E and e
        """
        self._m = self._E - self.e*np.sin(self._E)

        if self._m < 0:
            self._m = self._m + np.pi * 2.0

    def from_tle(self, i_tle, omega_tle, e_tle, m_tle, w_tle, mean_motion_tle):
        """ Initializes object from TLE elements (TLE = Two Line Elements)

        Args:
            i_tle: Inclination [rad]
            omega_tle: RAAN [rad]
            e_tle: Eccentricity
            m_tle: Mean Anomaly [rad]
            w_tle: Arg of Perigee [rad]
            mean_motion_tle: Mean Motion [rad/s]

        """
        # assign known data
        self.i = i_tle
        self.e = e_tle
        self._m = m_tle
        self.w = w_tle
        self.O = omega_tle
        self.period = 1.0 / mean_motion_tle * 60 * 60 * 24

        # update unknown data in proper order
        self.a = np.power(self.period ** 2 * Constants.mu_earth / (4 * np.pi ** 2), 1 / 3.0)

    def from_message(self, msg):
        """Initialize object from a ROS-Message that uses Degrees"""
        self.i = np.deg2rad(msg.inclination)
        self.w = np.deg2rad(msg.arg_perigee)
        self.O = np.deg2rad(msg.raan)
        self.a = msg.semimajoraxis
        self.e = msg.eccentricity

        # assign latest!
        self._v = np.deg2rad(msg.true_anomaly)

    def from_cartesian(self, cart):
        """Initialize object from a cartesian state vector (pos + speed).

        Source: Algorithm 4.1 in [1]

        Args:
            cart (Cartesian): Cartesian State Vector with R and V set.

        """
        K = np.array([0, 0, 1.0])  # 3rd basis vector

        # 1. Calc distance
        r = np.linalg.norm(cart.R, ord=2)

        # 2. Calc  speed
        v = np.linalg.norm(cart.V, ord=2)

        # 3. Calc radial velocity
        v_r = np.dot(cart.R.flat, cart.V.flat) / r

        # 4. Calc specific angular momentum
        H = np.cross(cart.R.flat, cart.V.flat)

        # 5. Calc magnitude of specific angular momentum
        h = np.linalg.norm(H, ord=2)

        # 6. Calc inclination
        self.i = np.arccos(H[2] / h)

        # 7. Calculate Node line
        N = np.cross(K, H)

        # 8. Calculate magnitude of N
        n = np.linalg.norm(N, ord=2)

        # 9. calculate RAAN
        self.O = np.arccos(N[0] / n)
        if N[1] < 0:
            self.O = 2 * np.pi - self.O

        # 10. calculate eccentricity vector  / 11. Calc eccentricity
        E = 1 / Constants.mu_earth * ((v ** 2 - Constants.mu_earth / r) * cart.R.flat - r * v_r * cart.V.flat)
        self.e = np.linalg.norm(E, ord=2)

        # direct form:
        # self.e = 1 / Constants.mu_earth * np.sqrt(
        #    (2 * Constants.mu_earth - r * v ** 2) * r * v_r ** 2 + (Constants.mu_earth - r * v ** 2) ** 2)

        # 11. Calculate arg. of perigee
        P = E / (n * self.e)
        self.w = np.arccos(np.dot(N, P))
        if E[2] < 0:
            self.w = 2 * np.pi - self.w

        # 12. Calculate the true anomaly
        # p2 = np.log(self.e)+np.log(r)
        self.v = np.arccos(np.dot(E, cart.R.flat) / (self.e*r))
        if v_r < 0:
            self.v = 2 * np.pi - self.v

        # 13. Calculate semimajor axis
        rp = h ** 2 / Constants.mu_earth * 1 / (1 + self.e)
        ra = h ** 2 / Constants.mu_earth * 1 / (1 - self.e)
        self.a = 0.5 * (rp + ra)

        # 14. Calculate period (in [s])
        self.period = 2 * np.pi / np.sqrt(Constants.mu_earth) * (pow(self.a, 1.5))

    def from_qns_relative(self, qns, chaser):
        """Initialize object using Quasi-Non-Singular Relative Orbital Elements
        and the corresponding absolute coordinates.

        Source: Can be calculated based on the definition of QNS in [3]
        Args:
            qns (QNSRelOrbElements): Quasi-Non-Singular Relative Orbital Elements
            chaser (KepOrbElem): Absolute coordinates (to which qns are relative)

        """
        u_c = chaser.m + chaser.w

        # calculate absolute orbital elements.
        self.a = chaser.a * (1.0 + qns.dA)
        e_c_c_wc = chaser.e * np.cos(chaser.w) + qns.dEx
        e_c_s_wc = chaser.e * np.sin(chaser.w) + qns.dEy
        self.i = chaser.i + qns.dIx
        self.O = qns.dIy * np.sin(chaser.i) + chaser.O

        self.e = np.sqrt(e_c_c_wc ** 2 + e_c_s_wc ** 2)
        self.w = np.arctan2(e_c_s_wc, e_c_c_wc)

        u_t = u_c + (qns.dL - np.cos(chaser.i) * (self.O - chaser.O))
        m = u_t - self.w

        self._v = None
        self._E = None
        # correct angles!
        if m > 2*np.pi:
            self._m = m - 2*np.pi
        elif m<0:
            self._m = m + 2*np.pi
        else:
            self._m = m

    def as_array_true(self):
        """Return as numpy array [a,v,e,w,i,O] """
        return np.array([[self.a, self.v, self.e, self.w, self.i, self.O]]).T

    def as_array_mean(self):
<<<<<<< HEAD
        return np.array([[self.a, self.m, self.e, self.w, self.i, self.O]]).T

    def from_osc_elems(self, osc):
        self.osc_elems_transformation(osc, True)


    def osc_elems_transformation(self, other, dir):
        # if dir == True =>  osc to mean
        # if dir == False => mean to osc
        # Reference:
        # Appendix G in [2]
=======
        """Return as numpy array [a,m,e,w,i,O] """
        return np.array([[self.a, self.m, self.e, self.w, self.i, self.O]]).T

    def from_osc_elems(self, osc):
        """ Initialize mean elements from a set of osculating elements"""
        self.osc_elems_transformation(osc, True)

    def osc_elems_transformation(self, other, dir):
        """ Approximation to convert between mean and osculating orbital elements.

        Note that this is a first order approximation and does not map 1 to 1.
        Also, it might not be well behaving for close to circular orbits.

        Source: Appendix G in [2]


        Args:
            other: Other orbital elements
            dir: if dir == True: other are osculating, this are mean elements,
                 if dir == False: other are mean, this are osculating elements

        """
>>>>>>> 3411b41f
        eta = np.sqrt(1.0 - other.e ** 2)
        gma_2 = Constants.J_2 / 2.0 * (Constants.R_earth / other.a) ** 2  # G.296

        if dir: # if we are mapping osc to mean, switch sign of gma_2
            gma_2 = -gma_2  # G.297

        gma_2_p = gma_2 / eta ** 4  # G.298
        c_i = np.cos(other.i)
        c_v = np.cos(other.v)
        a_r = (1.0 + other.e * np.cos(other.v)) / (eta ** 2)  # G.301

        # calculate osculating semi-major axis based on series expansion
        a_1 = (3.0 * c_i ** 2 - 1) * (a_r ** 3 - 1.0 / eta ** 3)
        a_2 = 3.0 * (1 - c_i ** 2) * a_r ** 3 * np.cos(2.0 * other.w + 2.0 * other.v)
        self.a = other.a + other.a * gma_2 * (a_1 + a_2)  # G.302

        # calculate intermediate for d_e
        d_e1 = gma_2_p / 8.0 * other.e * eta ** 2 * (
        1.0 - 11 * c_i ** 2 - 40.0 * ((c_i ** 4) / (1.0 - 5.0 * c_i ** 2))) * np.cos(2.0 * other.w)  # G.303
        fe_1 = (3.0 * c_i ** 2 - 1.0) / eta ** 6
        e_1 = other.e * eta + other.e / (1.0 + eta) + 3 * c_v + 3 * other.e * c_v ** 2 + other.e ** 2 * c_v ** 3
        fe_2 = 3.0 * (1.0 - c_i ** 2) / eta ** 6
        fe_3 = gma_2_p * (1.0 - c_i ** 2)
        e_2 = (other.e + 3 * c_v + 3 * other.e * c_v ** 2 + other.e ** 2 * c_v ** 3)*np.cos(2*other.w+2*other.v)
        e_3 = 3 * np.cos(2.0 * other.w + other.v) + np.cos(2.0 * other.w + 3.0 * other.v)

        d_e = d_e1 + (eta ** 2 / 2.0) * (gma_2 * (fe_1 * e_1 + fe_2 * e_2) - fe_3 * e_3)  # G.304

        fi_1 = gma_2_p / 2.0 * c_i * np.sqrt(1.0 - c_i ** 2)
        i_1 = 3.0 * np.cos(2.0 * other.w + 2.0 * other.v) + 3.0 * other.e * np.cos(
            2.0 * other.w + other.v) + other.e * np.cos(2.0 * other.w + 3.0 * other.v)
        d_i = (other.e * d_e1) / (eta ** 2 * np.tan(other.i)) + fi_1 * i_1

        # formula G.306
        MwO = other.m + other.w + other.O + \
              gma_2_p / 8.0 * eta ** 3 * (1.0 - 11.0 * c_i ** 2 - 40.0 * (c_i ** 4 / (1.0 - 5.0 * c_i ** 2))) \
              - gma_2_p / 16.0 * (2.0 + other.e ** 2 - 11 * (2.0 + 3.0 * other.e ** 2) * c_i ** 2 \
                                  - 40.0 * (2.0 + 5.0 * other.e ** 2) * (
<<<<<<< HEAD
                                  c_i ** 4 / (1.0 - 5.0 * c_i ** 2)) - 400.0 * other.e * (
=======
                                  c_i ** 4 / (1.0 - 5.0 * c_i ** 2)) - 400.0 * other.e ** 2 * (
>>>>>>> 3411b41f
                                  c_i ** 6 / (1.0 - 5.0 * c_i ** 2) ** 2)) \
              + gma_2_p / 4.0 * (-6.0 * (1.0 - 5.0 * c_i ** 2) * (other.v - other.m + other.e * np.sin(other.v)) \
                                 + (3.0 - 5.0 * c_i ** 2) * (
                                 3.0 * np.sin(2.0 * other.w + 2.0 * other.v) + 3.0 * other.e * np.sin(
                                     2.0 * other.w + other.v) \
                                 + other.e * np.sin(2 * other.w + 3 * other.v))) \
              - gma_2_p / 8.0 * other.e ** 2 * c_i * (
        11.0 + 80.0 * (c_i ** 2 / (1.0 - 5.0 * c_i ** 2)) + 200 * (c_i ** 4 / (1.0 - 5.0 * c_i ** 2) ** 2)) \
              - gma_2_p / 2.0 * c_i * (6.0 * (other.v - other.m + other.e * np.sin(other.v)) \
                                       - 3.0 * np.sin(2.0 * other.w + 2.0 * other.v) - 3.0 * other.e * np.sin(
            2.0 * other.w + other.v) - other.e * np.sin(2.0 * other.w + 3.0 * other.v))

        # formula G.307
<<<<<<< HEAD
        edM = gma_2 / 8.0 * other.e * eta ** 3 * (1.0 - 11.0 * c_i ** 2 - 40.0 * (c_i ** 4 / (1 - 5 * c_i ** 2))) \
=======
        edM = gma_2_p / 8.0 * other.e * eta ** 3 * (1.0 - 11.0 * c_i ** 2 - 40.0 * (c_i ** 4 / (1 - 5 * c_i ** 2))) \
>>>>>>> 3411b41f
              - gma_2 / 4.0 * eta ** 3 * (2.0 * (3.0 * c_i ** 2 - 1.0) * ((a_r * eta) ** 2 + a_r + 1) * np.sin(other.v) \
                                          + 3.0 * (1.0 - c_i ** 2) * (
                                          (-(a_r * eta) ** 2 - a_r + 1) * np.sin(2.0 * other.w + other.v) \
                                          + (
                                          ((a_r * eta) ** 2 + a_r + 1.0 / 3.0) * np.sin(2.0 * other.w + 3.0 * other.v))))

        # formula G.308
        dO = -gma_2_p / 8.0 * other.e ** 2 * c_i * (
        11.0 + 80.0 * (c_i ** 2 / (1 - 5 * c_i ** 2)) + 200.0 * (c_i ** 4 / (1 - 5 * c_i ** 2) ** 2)) \
             - gma_2_p / 2.0 * c_i * (
        6.0 * (other.v - other.m + other.e * np.sin(other.v)) - 3.0 * np.sin(2.0 * other.w + 2.0 * other.v) \
        - 3.0 * other.e * np.sin(2.0 * other.w + other.v) - other.e * np.sin(2.0 * other.w + 3.0 * other.v))

        d_1 = (other.e + d_e) * np.sin(other.m) + edM * np.cos(other.m)  # G.309
        d_2 = (other.e + d_e) * np.cos(other.m) - edM * np.sin(other.m)  # G.310

        m = np.arctan2(d_1, d_2)  # G.311
        self.e = np.sqrt(d_1 ** 2 + d_2 ** 2)  # G.312

        d_3 = (np.sin(other.i / 2.0) + np.cos(other.i / 2.0) * d_i / 2.0) * np.sin(other.O) + np.sin(
            other.i / 2.0) * dO * np.cos(other.O)  # G.313
        d_4 = (np.sin(other.i / 2.0) + np.cos(other.i / 2.0) * d_i / 2.0) * np.cos(other.O) - np.sin(
            other.i / 2.0) * dO * np.sin(other.O)  # G.314

        self.O = np.arctan2(d_3, d_4)  # G.315
        self.i = 2 * np.arcsin(np.sqrt(d_3 ** 2 + d_4 ** 2))  # G.316
        self.w = MwO - m - self.O

<<<<<<< HEAD
=======
        if self.w > 2*np.pi:
            self.w = self.w - 2*np.pi

>>>>>>> 3411b41f
        self.m = m  # assign m latest, as other properties might be used for ocnversion!


class OscKepOrbElem(KepOrbElem):
<<<<<<< HEAD
=======
    """
    Class that contains a spacecraft state in Keplerian orbital elements.
    Use this class to hold _osculating_ orbital elements.
    """
>>>>>>> 3411b41f

    def __init__(self):
        super(OscKepOrbElem, self).__init__()

    def from_mean_elems(self, mean):
<<<<<<< HEAD
        self.osc_elems_transformation(mean, False)
=======
        """ Initialize osculating elements from a set of mean elements"""
        self.osc_elems_transformation(mean, False)
>>>>>>> 3411b41f
<|MERGE_RESOLUTION|>--- conflicted
+++ resolved
@@ -1,18 +1,3 @@
-<<<<<<< HEAD
-# Base Class for Keplerian orbital elements in different formulations
-
-# References:
-#
-# [1] Orbital Mechanics for Engineering Students, 3rd Edition, Howard D. Curtis, ISBN 978-0-08-097747-8
-# [2] Analytical Mechanics of Space Systems, H. Schaub and J.L. Junkins, AIAA Education Series, 2003
-#
-#
-
-
-
-from BaseState import *
-from Constants import *
-=======
 """
 Module that contains Classes for Keplerian Orbital Elements.
 
@@ -26,9 +11,7 @@
 """
 from . import *
 from threading import RLock
->>>>>>> 3411b41f
 import numpy as np
-from threading import RLock
 
 
 class KepOrbElem(BaseState):
@@ -60,44 +43,21 @@
         # Internal members
         self._lock = RLock() # Lock for thread safety
 
-        self.lock = RLock()
         self._E = None  # eccentric anomaly
         self._m = None  # mean anomaly
         self._v = None  # true anomaly
 
     @property
     def E(self):
-<<<<<<< HEAD
-        self.lock.acquire()
-        if self._E is None:
-            self.sync_anomalies()
-        self.lock.release()
-=======
         """Eccentric Anomaly [rad]"""
         self._lock.acquire()
         if self._E is None:
             self._sync_anomalies()
         self._lock.release()
->>>>>>> 3411b41f
         return self._E
 
     @E.setter
     def E(self, value):
-<<<<<<< HEAD
-        self.lock.acquire()
-        self._E = value
-        self._m = None
-        self._v = None
-        self.sync_anomalies()
-        self.lock.release()
-
-    @property
-    def m(self):
-        self.lock.acquire()
-        if self._m is None:
-            self.sync_anomalies()
-        self.lock.release()
-=======
         self._lock.acquire()
         self._E = value
         self._m = None
@@ -112,26 +72,10 @@
         if self._m is None:
             self._sync_anomalies()
         self._lock.release()
->>>>>>> 3411b41f
         return self._m
 
     @m.setter
     def m(self, value):
-<<<<<<< HEAD
-        self.lock.acquire()
-        self._E = None
-        self._m = value
-        self._v = None
-        self.sync_anomalies()
-        self.lock.release()
-
-    @property
-    def v(self):
-        self.lock.acquire()
-        if self._v is None:
-            self.sync_anomalies()
-        self.lock.release()
-=======
         self._lock.acquire()
         self._E = None
         self._m = value
@@ -146,25 +90,18 @@
         if self._v is None:
             self._sync_anomalies()
         self._lock.release()
->>>>>>> 3411b41f
         return self._v
 
     @v.setter
     def v(self, value):
-<<<<<<< HEAD
-        self.lock.acquire()
-=======
 
         self._lock.acquire()
         # Reset other anomalies (the are not valid anymore)s
->>>>>>> 3411b41f
         self._E = None
         self._m = None
 
         # Set true anomaly
         self._v = value
-        self.sync_anomalies()
-        self.lock.release()
 
         # sync anomalies
         self._sync_anomalies()
@@ -393,11 +330,9 @@
 
         self._v = None
         self._E = None
-        # correct angles!
-        if m > 2*np.pi:
-            self._m = m - 2*np.pi
-        elif m<0:
-            self._m = m + 2*np.pi
+
+        if m < 0:
+            self._m = m + 2.0*np.pi
         else:
             self._m = m
 
@@ -406,19 +341,6 @@
         return np.array([[self.a, self.v, self.e, self.w, self.i, self.O]]).T
 
     def as_array_mean(self):
-<<<<<<< HEAD
-        return np.array([[self.a, self.m, self.e, self.w, self.i, self.O]]).T
-
-    def from_osc_elems(self, osc):
-        self.osc_elems_transformation(osc, True)
-
-
-    def osc_elems_transformation(self, other, dir):
-        # if dir == True =>  osc to mean
-        # if dir == False => mean to osc
-        # Reference:
-        # Appendix G in [2]
-=======
         """Return as numpy array [a,m,e,w,i,O] """
         return np.array([[self.a, self.m, self.e, self.w, self.i, self.O]]).T
 
@@ -441,7 +363,6 @@
                  if dir == False: other are mean, this are osculating elements
 
         """
->>>>>>> 3411b41f
         eta = np.sqrt(1.0 - other.e ** 2)
         gma_2 = Constants.J_2 / 2.0 * (Constants.R_earth / other.a) ** 2  # G.296
 
@@ -480,11 +401,7 @@
               gma_2_p / 8.0 * eta ** 3 * (1.0 - 11.0 * c_i ** 2 - 40.0 * (c_i ** 4 / (1.0 - 5.0 * c_i ** 2))) \
               - gma_2_p / 16.0 * (2.0 + other.e ** 2 - 11 * (2.0 + 3.0 * other.e ** 2) * c_i ** 2 \
                                   - 40.0 * (2.0 + 5.0 * other.e ** 2) * (
-<<<<<<< HEAD
-                                  c_i ** 4 / (1.0 - 5.0 * c_i ** 2)) - 400.0 * other.e * (
-=======
                                   c_i ** 4 / (1.0 - 5.0 * c_i ** 2)) - 400.0 * other.e ** 2 * (
->>>>>>> 3411b41f
                                   c_i ** 6 / (1.0 - 5.0 * c_i ** 2) ** 2)) \
               + gma_2_p / 4.0 * (-6.0 * (1.0 - 5.0 * c_i ** 2) * (other.v - other.m + other.e * np.sin(other.v)) \
                                  + (3.0 - 5.0 * c_i ** 2) * (
@@ -498,11 +415,7 @@
             2.0 * other.w + other.v) - other.e * np.sin(2.0 * other.w + 3.0 * other.v))
 
         # formula G.307
-<<<<<<< HEAD
-        edM = gma_2 / 8.0 * other.e * eta ** 3 * (1.0 - 11.0 * c_i ** 2 - 40.0 * (c_i ** 4 / (1 - 5 * c_i ** 2))) \
-=======
         edM = gma_2_p / 8.0 * other.e * eta ** 3 * (1.0 - 11.0 * c_i ** 2 - 40.0 * (c_i ** 4 / (1 - 5 * c_i ** 2))) \
->>>>>>> 3411b41f
               - gma_2 / 4.0 * eta ** 3 * (2.0 * (3.0 * c_i ** 2 - 1.0) * ((a_r * eta) ** 2 + a_r + 1) * np.sin(other.v) \
                                           + 3.0 * (1.0 - c_i ** 2) * (
                                           (-(a_r * eta) ** 2 - a_r + 1) * np.sin(2.0 * other.w + other.v) \
@@ -531,31 +444,21 @@
         self.i = 2 * np.arcsin(np.sqrt(d_3 ** 2 + d_4 ** 2))  # G.316
         self.w = MwO - m - self.O
 
-<<<<<<< HEAD
-=======
         if self.w > 2*np.pi:
             self.w = self.w - 2*np.pi
 
->>>>>>> 3411b41f
         self.m = m  # assign m latest, as other properties might be used for ocnversion!
 
 
 class OscKepOrbElem(KepOrbElem):
-<<<<<<< HEAD
-=======
     """
     Class that contains a spacecraft state in Keplerian orbital elements.
     Use this class to hold _osculating_ orbital elements.
     """
->>>>>>> 3411b41f
 
     def __init__(self):
         super(OscKepOrbElem, self).__init__()
 
     def from_mean_elems(self, mean):
-<<<<<<< HEAD
-        self.osc_elems_transformation(mean, False)
-=======
         """ Initialize osculating elements from a set of mean elements"""
-        self.osc_elems_transformation(mean, False)
->>>>>>> 3411b41f
+        self.osc_elems_transformation(mean, False)